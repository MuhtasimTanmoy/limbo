use sqlite3_parser::ast::{self, UnaryOperator};

#[cfg(feature = "uuid")]
use crate::ext::{ExtFunc, UuidFunc};
#[cfg(feature = "json")]
use crate::function::JsonFunc;
use crate::function::{Func, FuncCtx, MathFuncArity, ScalarFunc};
use crate::schema::Type;
use crate::util::normalize_ident;
use crate::vdbe::{builder::ProgramBuilder, insn::Insn, BranchOffset};
use crate::Result;

use super::emitter::Resolver;
use super::plan::{TableReference, TableReferenceType};

#[derive(Debug, Clone, Copy)]
pub struct ConditionMetadata {
    pub jump_if_condition_is_true: bool,
    pub jump_target_when_true: BranchOffset,
    pub jump_target_when_false: BranchOffset,
    pub parent_op: Option<ast::Operator>,
}

fn emit_cond_jump(program: &mut ProgramBuilder, cond_meta: ConditionMetadata, reg: usize) {
    if cond_meta.jump_if_condition_is_true {
        program.emit_insn(Insn::If {
            reg,
            target_pc: cond_meta.jump_target_when_true,
            null_reg: reg,
        });
    } else {
        program.emit_insn(Insn::IfNot {
            reg,
            target_pc: cond_meta.jump_target_when_false,
            null_reg: reg,
        });
    }
}
macro_rules! emit_cmp_insn {
    (
        $program:expr,
        $cond:expr,
        $op_true:ident,
        $op_false:ident,
        $lhs:expr,
        $rhs:expr
    ) => {{
        if $cond.jump_if_condition_is_true {
            $program.emit_insn(Insn::$op_true {
                lhs: $lhs,
                rhs: $rhs,
                target_pc: $cond.jump_target_when_true,
            });
        } else {
            $program.emit_insn(Insn::$op_false {
                lhs: $lhs,
                rhs: $rhs,
                target_pc: $cond.jump_target_when_false,
            });
        }
    }};
}

macro_rules! expect_arguments_exact {
    (
        $args:expr,
        $expected_arguments:expr,
        $func:ident
    ) => {{
        let args = if let Some(args) = $args {
            if args.len() != $expected_arguments {
                crate::bail_parse_error!(
                    "{} function with not exactly 2 arguments",
                    $func.to_string()
                );
            }
            args
        } else {
            crate::bail_parse_error!("{} function with no arguments", $func.to_string());
        };

        args
    }};
}

macro_rules! expect_arguments_max {
    (
        $args:expr,
        $expected_arguments:expr,
        $func:ident
    ) => {{
        let args = if let Some(args) = $args {
            if args.len() > $expected_arguments {
                crate::bail_parse_error!(
                    "{} function with not exactly 2 arguments",
                    $func.to_string()
                );
            }
            args
        } else {
            crate::bail_parse_error!("{} function with no arguments", $func.to_string());
        };

        args
    }};
}

pub fn translate_condition_expr(
    program: &mut ProgramBuilder,
    referenced_tables: &[TableReference],
    expr: &ast::Expr,
    condition_metadata: ConditionMetadata,
    resolver: &Resolver,
) -> Result<()> {
    match expr {
        ast::Expr::Between { .. } => todo!(),
        ast::Expr::Binary(lhs, ast::Operator::And, rhs) => {
            // In a binary AND, never jump to the 'jump_target_when_true' label on the first condition, because
            // the second condition must also be true.
            let _ = translate_condition_expr(
                program,
                referenced_tables,
                lhs,
                ConditionMetadata {
                    jump_if_condition_is_true: false,
                    // Mark that the parent op for sub-expressions is AND
                    parent_op: Some(ast::Operator::And),
                    ..condition_metadata
                },
                resolver,
            );
            let _ = translate_condition_expr(
                program,
                referenced_tables,
                rhs,
                ConditionMetadata {
                    parent_op: Some(ast::Operator::And),
                    ..condition_metadata
                },
                resolver,
            );
        }
        ast::Expr::Binary(lhs, ast::Operator::Or, rhs) => {
            if matches!(condition_metadata.parent_op, Some(ast::Operator::And)) {
                // we are inside a bigger AND expression, so we do NOT jump to parent's 'true' if LHS or RHS is true.
                // we only short-circuit the parent's false label if LHS and RHS are both false.
                let local_true_label = program.allocate_label();
                let local_false_label = program.allocate_label();

                // evaluate LHS in normal OR fashion, short-circuit local if true
                let lhs_metadata = ConditionMetadata {
                    jump_if_condition_is_true: true,
                    jump_target_when_true: local_true_label,
                    jump_target_when_false: local_false_label,
                    parent_op: Some(ast::Operator::Or),
                };
                translate_condition_expr(program, referenced_tables, lhs, lhs_metadata, resolver)?;

                // if lhs was false, we land here:
                program.resolve_label(local_false_label, program.offset());

                // evaluate rhs with normal OR: short-circuit if true, go to local_true
                let rhs_metadata = ConditionMetadata {
                    jump_if_condition_is_true: true,
                    jump_target_when_true: local_true_label,
                    jump_target_when_false: condition_metadata.jump_target_when_false,
                    // if rhs is also false => parent's false
                    parent_op: Some(ast::Operator::Or),
                };
                translate_condition_expr(program, referenced_tables, rhs, rhs_metadata, resolver)?;

                // if we get here, both lhs+rhs are false: explicit jump to parent's false
                program.emit_insn(Insn::Goto {
                    target_pc: condition_metadata.jump_target_when_false,
                });
                // local_true: we do not jump to parent's "true" label because the parent is AND,
                // so we want to keep evaluating the rest
                program.resolve_label(local_true_label, program.offset());
            } else {
                let jump_target_when_false = program.allocate_label();

                let lhs_metadata = ConditionMetadata {
                    jump_if_condition_is_true: true,
                    jump_target_when_false,
                    parent_op: Some(ast::Operator::Or),
                    ..condition_metadata
                };

                translate_condition_expr(program, referenced_tables, lhs, lhs_metadata, resolver)?;

                // if LHS was false, we land here:
                program.resolve_label(jump_target_when_false, program.offset());
                let rhs_metadata = ConditionMetadata {
                    parent_op: Some(ast::Operator::Or),
                    ..condition_metadata
                };
                translate_condition_expr(program, referenced_tables, rhs, rhs_metadata, resolver)?;
            }
        }
        ast::Expr::Binary(lhs, op, rhs) => {
            let lhs_reg = translate_and_mark(program, Some(referenced_tables), lhs, resolver)?;
            let rhs_reg = translate_and_mark(program, Some(referenced_tables), rhs, resolver)?;
            match op {
                ast::Operator::Greater => {
                    emit_cmp_insn!(program, condition_metadata, Gt, Le, lhs_reg, rhs_reg)
                }
                ast::Operator::GreaterEquals => {
                    emit_cmp_insn!(program, condition_metadata, Ge, Lt, lhs_reg, rhs_reg)
                }
                ast::Operator::Less => {
                    emit_cmp_insn!(program, condition_metadata, Lt, Ge, lhs_reg, rhs_reg)
                }
                ast::Operator::LessEquals => {
                    emit_cmp_insn!(program, condition_metadata, Le, Gt, lhs_reg, rhs_reg)
                }
                ast::Operator::Equals => {
                    emit_cmp_insn!(program, condition_metadata, Eq, Ne, lhs_reg, rhs_reg)
                }
                ast::Operator::NotEquals => {
                    emit_cmp_insn!(program, condition_metadata, Ne, Eq, lhs_reg, rhs_reg)
                }
                ast::Operator::Is => todo!(),
                ast::Operator::IsNot => todo!(),
                _ => {
                    todo!("op {:?} not implemented", op);
                }
            }
        }
        ast::Expr::Literal(lit) => match lit {
            ast::Literal::Numeric(val) => {
                let maybe_int = val.parse::<i64>();
                if let Ok(int_value) = maybe_int {
                    let reg = program.alloc_register();
                    program.emit_insn(Insn::Integer {
                        value: int_value,
                        dest: reg,
                    });
                    emit_cond_jump(program, condition_metadata, reg);
                } else {
                    crate::bail_parse_error!("unsupported literal type in condition");
                }
            }
            ast::Literal::String(string) => {
                let reg = program.alloc_register();
                program.emit_insn(Insn::String8 {
                    value: string.clone(),
                    dest: reg,
                });
                emit_cond_jump(program, condition_metadata, reg);
            }
            unimpl => todo!("literal {:?} not implemented", unimpl),
        },
        ast::Expr::InList { lhs, not, rhs } => {
            // lhs is e.g. a column reference
            // rhs is an Option<Vec<Expr>>
            // If rhs is None, it means the IN expression is always false, i.e. tbl.id IN ().
            // If rhs is Some, it means the IN expression has a list of values to compare against, e.g. tbl.id IN (1, 2, 3).
            //
            // The IN expression is equivalent to a series of OR expressions.
            // For example, `a IN (1, 2, 3)` is equivalent to `a = 1 OR a = 2 OR a = 3`.
            // The NOT IN expression is equivalent to a series of AND expressions.
            // For example, `a NOT IN (1, 2, 3)` is equivalent to `a != 1 AND a != 2 AND a != 3`.
            //
            // SQLite typically optimizes IN expressions to use a binary search on an ephemeral index if there are many values.
            // For now we don't have the plumbing to do that, so we'll just emit a series of comparisons,
            // which is what SQLite also does for small lists of values.
            // TODO: Let's refactor this later to use a more efficient implementation conditionally based on the number of values.

            if rhs.is_none() {
                // If rhs is None, IN expressions are always false and NOT IN expressions are always true.
                if *not {
                    // On a trivially true NOT IN () expression we can only jump to the 'jump_target_when_true' label if 'jump_if_condition_is_true'; otherwise me must fall through.
                    // This is because in a more complex condition we might need to evaluate the rest of the condition.
                    // Note that we are already breaking up our WHERE clauses into a series of terms at "AND" boundaries, so right now we won't be running into cases where jumping on true would be incorrect,
                    // but once we have e.g. parenthesization and more complex conditions, not having this 'if' here would introduce a bug.
                    if condition_metadata.jump_if_condition_is_true {
                        program.emit_insn(Insn::Goto {
                            target_pc: condition_metadata.jump_target_when_true,
                        });
                    }
                } else {
                    program.emit_insn(Insn::Goto {
                        target_pc: condition_metadata.jump_target_when_false,
                    });
                }
                return Ok(());
            }

            // The left hand side only needs to be evaluated once we have a list of values to compare against.
            let lhs_reg = program.alloc_register();
            let _ = translate_expr(program, Some(referenced_tables), lhs, lhs_reg, resolver)?;

            let rhs = rhs.as_ref().unwrap();

            // The difference between a local jump and an "upper level" jump is that for example in this case:
            // WHERE foo IN (1,2,3) OR bar = 5,
            // we can immediately jump to the 'jump_target_when_true' label of the ENTIRE CONDITION if foo = 1, foo = 2, or foo = 3 without evaluating the bar = 5 condition.
            // This is why in Binary-OR expressions we set jump_if_condition_is_true to true for the first condition.
            // However, in this example:
            // WHERE foo IN (1,2,3) AND bar = 5,
            // we can't jump to the 'jump_target_when_true' label of the entire condition foo = 1, foo = 2, or foo = 3, because we still need to evaluate the bar = 5 condition later.
            // This is why in that case we just jump over the rest of the IN conditions in this "local" branch which evaluates the IN condition.
            let jump_target_when_true = if condition_metadata.jump_if_condition_is_true {
                condition_metadata.jump_target_when_true
            } else {
                program.allocate_label()
            };

            if !*not {
                // If it's an IN expression, we need to jump to the 'jump_target_when_true' label if any of the conditions are true.
                for (i, expr) in rhs.iter().enumerate() {
                    let rhs_reg = program.alloc_register();
                    let last_condition = i == rhs.len() - 1;
                    let _ =
                        translate_expr(program, Some(referenced_tables), expr, rhs_reg, resolver)?;
                    // If this is not the last condition, we need to jump to the 'jump_target_when_true' label if the condition is true.
                    if !last_condition {
                        program.emit_insn(Insn::Eq {
                            lhs: lhs_reg,
                            rhs: rhs_reg,
                            target_pc: jump_target_when_true,
                        });
                    } else {
                        // If this is the last condition, we need to jump to the 'jump_target_when_false' label if there is no match.
                        program.emit_insn(Insn::Ne {
                            lhs: lhs_reg,
                            rhs: rhs_reg,
                            target_pc: condition_metadata.jump_target_when_false,
                        });
                    }
                }
                // If we got here, then the last condition was a match, so we jump to the 'jump_target_when_true' label if 'jump_if_condition_is_true'.
                // If not, we can just fall through without emitting an unnecessary instruction.
                if condition_metadata.jump_if_condition_is_true {
                    program.emit_insn(Insn::Goto {
                        target_pc: condition_metadata.jump_target_when_true,
                    });
                }
            } else {
                // If it's a NOT IN expression, we need to jump to the 'jump_target_when_false' label if any of the conditions are true.
                for expr in rhs.iter() {
                    let rhs_reg = program.alloc_register();
                    let _ =
                        translate_expr(program, Some(referenced_tables), expr, rhs_reg, resolver)?;
                    program.emit_insn(Insn::Eq {
                        lhs: lhs_reg,
                        rhs: rhs_reg,
                        target_pc: condition_metadata.jump_target_when_false,
                    });
                }
                // If we got here, then none of the conditions were a match, so we jump to the 'jump_target_when_true' label if 'jump_if_condition_is_true'.
                // If not, we can just fall through without emitting an unnecessary instruction.
                if condition_metadata.jump_if_condition_is_true {
                    program.emit_insn(Insn::Goto {
                        target_pc: condition_metadata.jump_target_when_true,
                    });
                }
            }

            if !condition_metadata.jump_if_condition_is_true {
                program.resolve_label(jump_target_when_true, program.offset());
            }
        }
        ast::Expr::Like {
            lhs,
            not,
            op,
            rhs,
            escape: _,
        } => {
            let cur_reg = program.alloc_register();
            match op {
                ast::LikeOperator::Like | ast::LikeOperator::Glob => {
                    let pattern_reg = program.alloc_register();
                    let mut constant_mask = 0;
                    let _ = translate_and_mark(program, Some(referenced_tables), lhs, resolver);
                    let _ = translate_expr(
                        program,
                        Some(referenced_tables),
                        rhs,
                        pattern_reg,
                        resolver,
                    )?;
                    if matches!(rhs.as_ref(), ast::Expr::Literal(_)) {
                        program.mark_last_insn_constant();
                        constant_mask = 1;
                    }
                    let func = match op {
                        ast::LikeOperator::Like => ScalarFunc::Like,
                        ast::LikeOperator::Glob => ScalarFunc::Glob,
                        _ => unreachable!(),
                    };
                    program.emit_insn(Insn::Function {
                        constant_mask,
                        start_reg: pattern_reg,
                        dest: cur_reg,
                        func: FuncCtx {
                            func: Func::Scalar(func),
                            arg_count: 2,
                        },
                    });
                }
                ast::LikeOperator::Match => todo!(),
                ast::LikeOperator::Regexp => todo!(),
            }
            if !*not {
                emit_cond_jump(program, condition_metadata, cur_reg);
            } else if condition_metadata.jump_if_condition_is_true {
                program.emit_insn(Insn::IfNot {
                    reg: cur_reg,
                    target_pc: condition_metadata.jump_target_when_true,
                    null_reg: cur_reg,
                });
            } else {
                program.emit_insn(Insn::If {
                    reg: cur_reg,
                    target_pc: condition_metadata.jump_target_when_false,
                    null_reg: cur_reg,
                });
            }
        }
        ast::Expr::Parenthesized(exprs) => {
            if exprs.len() == 1 {
                let _ = translate_condition_expr(
                    program,
                    referenced_tables,
                    &exprs[0],
                    condition_metadata,
                    resolver,
                );
            } else {
                crate::bail_parse_error!(
                    "parenthesized condtional should have exactly one expression"
                );
            }
        }
        _ => todo!("op {:?} not implemented", expr),
    }
    Ok(())
}

pub fn translate_expr(
    program: &mut ProgramBuilder,
    referenced_tables: Option<&[TableReference]>,
    expr: &ast::Expr,
    target_register: usize,
    resolver: &Resolver,
) -> Result<usize> {
    if let Some(reg) = resolver.resolve_cached_expr_reg(expr) {
        program.emit_insn(Insn::Copy {
            src_reg: reg,
            dst_reg: target_register,
            amount: 0,
        });
        return Ok(target_register);
    }
    match expr {
        ast::Expr::Between { .. } => todo!(),
        ast::Expr::Binary(e1, op, e2) => {
            let e1_reg = program.alloc_register();
            translate_expr(program, referenced_tables, e1, e1_reg, resolver)?;
            let e2_reg = program.alloc_register();
            translate_expr(program, referenced_tables, e2, e2_reg, resolver)?;

            match op {
                ast::Operator::NotEquals => {
                    let if_true_label = program.allocate_label();
                    wrap_eval_jump_expr(
                        program,
                        Insn::Ne {
                            lhs: e1_reg,
                            rhs: e2_reg,
                            target_pc: if_true_label,
                        },
                        target_register,
                        if_true_label,
                    );
                }
                ast::Operator::Equals => {
                    let if_true_label = program.allocate_label();
                    wrap_eval_jump_expr(
                        program,
                        Insn::Eq {
                            lhs: e1_reg,
                            rhs: e2_reg,
                            target_pc: if_true_label,
                        },
                        target_register,
                        if_true_label,
                    );
                }
                ast::Operator::Less => {
                    let if_true_label = program.allocate_label();
                    wrap_eval_jump_expr(
                        program,
                        Insn::Lt {
                            lhs: e1_reg,
                            rhs: e2_reg,
                            target_pc: if_true_label,
                        },
                        target_register,
                        if_true_label,
                    );
                }
                ast::Operator::LessEquals => {
                    let if_true_label = program.allocate_label();
                    wrap_eval_jump_expr(
                        program,
                        Insn::Le {
                            lhs: e1_reg,
                            rhs: e2_reg,
                            target_pc: if_true_label,
                        },
                        target_register,
                        if_true_label,
                    );
                }
                ast::Operator::Greater => {
                    let if_true_label = program.allocate_label();
                    wrap_eval_jump_expr(
                        program,
                        Insn::Gt {
                            lhs: e1_reg,
                            rhs: e2_reg,
                            target_pc: if_true_label,
                        },
                        target_register,
                        if_true_label,
                    );
                }
                ast::Operator::GreaterEquals => {
                    let if_true_label = program.allocate_label();
                    wrap_eval_jump_expr(
                        program,
                        Insn::Ge {
                            lhs: e1_reg,
                            rhs: e2_reg,
                            target_pc: if_true_label,
                        },
                        target_register,
                        if_true_label,
                    );
                }
                ast::Operator::Add => {
                    program.emit_insn(Insn::Add {
                        lhs: e1_reg,
                        rhs: e2_reg,
                        dest: target_register,
                    });
                }
                ast::Operator::Subtract => {
                    program.emit_insn(Insn::Subtract {
                        lhs: e1_reg,
                        rhs: e2_reg,
                        dest: target_register,
                    });
                }
                ast::Operator::Multiply => {
                    program.emit_insn(Insn::Multiply {
                        lhs: e1_reg,
                        rhs: e2_reg,
                        dest: target_register,
                    });
                }
                ast::Operator::Divide => {
                    program.emit_insn(Insn::Divide {
                        lhs: e1_reg,
                        rhs: e2_reg,
                        dest: target_register,
                    });
                }
                ast::Operator::Modulus => {
                    program.emit_insn(Insn::Remainder {
                        lhs: e1_reg,
                        rhs: e2_reg,
                        dest: target_register,
                    });
                }
                ast::Operator::BitwiseAnd => {
                    program.emit_insn(Insn::BitAnd {
                        lhs: e1_reg,
                        rhs: e2_reg,
                        dest: target_register,
                    });
                }
                ast::Operator::BitwiseOr => {
                    program.emit_insn(Insn::BitOr {
                        lhs: e1_reg,
                        rhs: e2_reg,
                        dest: target_register,
                    });
                }
                #[cfg(feature = "json")]
                op @ (ast::Operator::ArrowRight | ast::Operator::ArrowRightShift) => {
                    let json_func = match op {
                        ast::Operator::ArrowRight => JsonFunc::JsonArrowExtract,
                        ast::Operator::ArrowRightShift => JsonFunc::JsonArrowShiftExtract,
                        _ => unreachable!(),
                    };

                    program.emit_insn(Insn::Function {
                        constant_mask: 0,
                        start_reg: e1_reg,
                        dest: target_register,
                        func: FuncCtx {
                            func: Func::Json(json_func),
                            arg_count: 2,
                        },
                    })
                }
                other_unimplemented => todo!("{:?}", other_unimplemented),
            }
            Ok(target_register)
        }
        ast::Expr::Case {
            base,
            when_then_pairs,
            else_expr,
        } => {
            // There's two forms of CASE, one which checks a base expression for equality
            // against the WHEN values, and returns the corresponding THEN value if it matches:
            //   CASE 2 WHEN 1 THEN 'one' WHEN 2 THEN 'two' ELSE 'many' END
            // And one which evaluates a series of boolean predicates:
            //   CASE WHEN is_good THEN 'good' WHEN is_bad THEN 'bad' ELSE 'okay' END
            // This just changes which sort of branching instruction to issue, after we
            // generate the expression if needed.
            let return_label = program.allocate_label();
            let mut next_case_label = program.allocate_label();
            // Only allocate a reg to hold the base expression if one was provided.
            // And base_reg then becomes the flag we check to see which sort of
            // case statement we're processing.
            let base_reg = base.as_ref().map(|_| program.alloc_register());
            let expr_reg = program.alloc_register();
            if let Some(base_expr) = base {
                translate_expr(
                    program,
                    referenced_tables,
                    base_expr,
                    base_reg.unwrap(),
                    resolver,
                )?;
            };
            for (when_expr, then_expr) in when_then_pairs {
                translate_expr(program, referenced_tables, when_expr, expr_reg, resolver)?;
                match base_reg {
                    // CASE 1 WHEN 0 THEN 0 ELSE 1 becomes 1==0, Ne branch to next clause
                    Some(base_reg) => program.emit_insn(Insn::Ne {
                        lhs: base_reg,
                        rhs: expr_reg,
                        target_pc: next_case_label,
                    }),
                    // CASE WHEN 0 THEN 0 ELSE 1 becomes ifnot 0 branch to next clause
                    None => program.emit_insn(Insn::IfNot {
                        reg: expr_reg,
                        target_pc: next_case_label,
                        null_reg: 1,
                    }),
                };
                // THEN...
                translate_expr(
                    program,
                    referenced_tables,
                    then_expr,
                    target_register,
                    resolver,
                )?;
                program.emit_insn(Insn::Goto {
                    target_pc: return_label,
                });
                // This becomes either the next WHEN, or in the last WHEN/THEN, we're
                // assured to have at least one instruction corresponding to the ELSE immediately follow.
                program.preassign_label_to_next_insn(next_case_label);
                next_case_label = program.allocate_label();
            }
            match else_expr {
                Some(expr) => {
                    translate_expr(program, referenced_tables, expr, target_register, resolver)?;
                }
                // If ELSE isn't specified, it means ELSE null.
                None => {
                    program.emit_insn(Insn::Null {
                        dest: target_register,
                        dest_end: None,
                    });
                }
            };
            program.resolve_label(return_label, program.offset());
            Ok(target_register)
        }
        ast::Expr::Cast { expr, type_name } => {
            let type_name = type_name.as_ref().unwrap(); // TODO: why is this optional?
            let reg_expr = program.alloc_register();
            translate_expr(program, referenced_tables, expr, reg_expr, resolver)?;
            let reg_type = program.alloc_register();
            program.emit_insn(Insn::String8 {
                // we make a comparison against uppercase static strs in the affinity() function,
                // so we need to make sure we're comparing against the uppercase version,
                // and it's better to do this once instead of every time we check affinity
                value: type_name.name.to_uppercase(),
                dest: reg_type,
            });
            program.mark_last_insn_constant();
            program.emit_insn(Insn::Function {
                constant_mask: 0,
                start_reg: reg_expr,
                dest: target_register,
                func: FuncCtx {
                    func: Func::Scalar(ScalarFunc::Cast),
                    arg_count: 2,
                },
            });
            Ok(target_register)
        }
        ast::Expr::Collate(_, _) => todo!(),
        ast::Expr::DoublyQualified(_, _, _) => todo!(),
        ast::Expr::Exists(_) => todo!(),
        ast::Expr::FunctionCall {
            name,
            distinctness: _,
            args,
            filter_over: _,
            order_by: _,
        } => {
            let args_count = if let Some(args) = args { args.len() } else { 0 };
            let func_name = normalize_ident(name.0.as_str());
            let func_type = resolver.resolve_function(&func_name, args_count);

            if func_type.is_none() {
                crate::bail_parse_error!("unknown function {}", name.0);
            }

            let func_ctx = FuncCtx {
                func: func_type.unwrap(),
                arg_count: args_count,
            };

            match &func_ctx.func {
                Func::Agg(_) => {
                    crate::bail_parse_error!("aggregation function in non-aggregation context")
                }
                Func::External(_) => {
                    let regs = program.alloc_register();
                    program.emit_insn(Insn::Function {
                        constant_mask: 0,
                        start_reg: regs,
                        dest: target_register,
                        func: func_ctx,
                    });
                    Ok(target_register)
                }
                #[cfg(feature = "json")]
                Func::Json(j) => match j {
                    JsonFunc::Json => {
                        let args = expect_arguments_exact!(args, 1, j);

                        translate_function(
                            program,
                            args,
                            referenced_tables,
                            resolver,
                            target_register,
                            func_ctx,
                        )
                    }
                    JsonFunc::JsonArray | JsonFunc::JsonExtract => translate_function(
                        program,
                        args.as_deref().unwrap_or_default(),
                        referenced_tables,
                        resolver,
                        target_register,
                        func_ctx,
                    ),
                    JsonFunc::JsonArrowExtract | JsonFunc::JsonArrowShiftExtract => {
                        unreachable!(
                            "These two functions are only reachable via the -> and ->> operators"
                        )
                    }
                    JsonFunc::JsonArrayLength => {
                        let args = expect_arguments_max!(args, 2, j);

                        translate_function(
                            program,
                            args,
                            referenced_tables,
                            resolver,
<<<<<<< HEAD
                            target_register,
                            func_ctx,
                        )
=======
                        )?;

                        program.emit_insn(Insn::Function {
                            constant_mask: 0,
                            start_reg,
                            dest: target_register,
                            func: func_ctx,
                        });
                        Ok(target_register)
                    }
                    JsonFunc::JsonArrayLength | JsonFunc::JsonType => {
                        let args = if let Some(args) = args {
                            if args.len() > 2 {
                                crate::bail_parse_error!(
                                    "{} function with wrong number of arguments",
                                    j.to_string()
                                )
                            }
                            args
                        } else {
                            crate::bail_parse_error!(
                                "{} function with no arguments",
                                j.to_string()
                            );
                        };

                        let json_reg = program.alloc_register();
                        let path_reg = program.alloc_register();

                        translate_expr(program, referenced_tables, &args[0], json_reg, resolver)?;

                        if args.len() == 2 {
                            translate_expr(
                                program,
                                referenced_tables,
                                &args[1],
                                path_reg,
                                resolver,
                            )?;
                        }

                        program.emit_insn(Insn::Function {
                            constant_mask: 0,
                            start_reg: json_reg,
                            dest: target_register,
                            func: func_ctx,
                        });
                        Ok(target_register)
>>>>>>> 5c38cc88
                    }
                },
                Func::Scalar(srf) => {
                    match srf {
                        ScalarFunc::Cast => {
                            unreachable!("this is always ast::Expr::Cast")
                        }
                        ScalarFunc::Changes => {
                            if args.is_some() {
                                crate::bail_parse_error!(
                                    "{} function with more than 0 arguments",
                                    srf
                                );
                            }
                            let start_reg = program.alloc_register();
                            program.emit_insn(Insn::Function {
                                constant_mask: 0,
                                start_reg,
                                dest: target_register,
                                func: func_ctx,
                            });
                            Ok(target_register)
                        }
                        ScalarFunc::Char => translate_function(
                            program,
                            args.as_deref().unwrap_or_default(),
                            referenced_tables,
                            resolver,
                            target_register,
                            func_ctx,
                        ),
                        ScalarFunc::Coalesce => {
                            let args = if let Some(args) = args {
                                if args.len() < 2 {
                                    crate::bail_parse_error!(
                                        "{} function with less than 2 arguments",
                                        srf.to_string()
                                    );
                                }
                                args
                            } else {
                                crate::bail_parse_error!(
                                    "{} function with no arguments",
                                    srf.to_string()
                                );
                            };

                            // coalesce function is implemented as a series of not null checks
                            // whenever a not null check succeeds, we jump to the end of the series
                            let label_coalesce_end = program.allocate_label();
                            for (index, arg) in args.iter().enumerate() {
                                let reg = translate_expr(
                                    program,
                                    referenced_tables,
                                    arg,
                                    target_register,
                                    resolver,
                                )?;
                                if index < args.len() - 1 {
                                    program.emit_insn(Insn::NotNull {
                                        reg,
                                        target_pc: label_coalesce_end,
                                    });
                                }
                            }
                            program.preassign_label_to_next_insn(label_coalesce_end);

                            Ok(target_register)
                        }
                        ScalarFunc::LastInsertRowid => {
                            let regs = program.alloc_register();
                            program.emit_insn(Insn::Function {
                                constant_mask: 0,
                                start_reg: regs,
                                dest: target_register,
                                func: func_ctx,
                            });
                            Ok(target_register)
                        }
                        ScalarFunc::Concat => {
                            let args = if let Some(args) = args {
                                args
                            } else {
                                crate::bail_parse_error!(
                                    "{} function with no arguments",
                                    srf.to_string()
                                );
                            };
                            let mut start_reg = None;
                            for arg in args.iter() {
                                let reg = program.alloc_register();
                                start_reg = Some(start_reg.unwrap_or(reg));
                                translate_expr(program, referenced_tables, arg, reg, resolver)?;
                            }
                            program.emit_insn(Insn::Function {
                                constant_mask: 0,
                                start_reg: start_reg.unwrap(),
                                dest: target_register,
                                func: func_ctx,
                            });
                            Ok(target_register)
                        }
                        ScalarFunc::ConcatWs => {
                            let args = match args {
                                Some(args) if args.len() >= 2 => args,
                                Some(_) => crate::bail_parse_error!(
                                    "{} function requires at least 2 arguments",
                                    srf.to_string()
                                ),
                                None => crate::bail_parse_error!(
                                    "{} function requires arguments",
                                    srf.to_string()
                                ),
                            };

                            let temp_register = program.alloc_register();
                            for arg in args.iter() {
                                let reg = program.alloc_register();
                                translate_expr(program, referenced_tables, arg, reg, resolver)?;
                            }
                            program.emit_insn(Insn::Function {
                                constant_mask: 0,
                                start_reg: temp_register + 1,
                                dest: temp_register,
                                func: func_ctx,
                            });

                            program.emit_insn(Insn::Copy {
                                src_reg: temp_register,
                                dst_reg: target_register,
                                amount: 1,
                            });
                            Ok(target_register)
                        }
                        ScalarFunc::IfNull => {
                            let args = match args {
                                Some(args) if args.len() == 2 => args,
                                Some(_) => crate::bail_parse_error!(
                                    "{} function requires exactly 2 arguments",
                                    srf.to_string()
                                ),
                                None => crate::bail_parse_error!(
                                    "{} function requires arguments",
                                    srf.to_string()
                                ),
                            };

                            let temp_reg = program.alloc_register();
                            translate_expr(
                                program,
                                referenced_tables,
                                &args[0],
                                temp_reg,
                                resolver,
                            )?;
                            program.emit_insn(Insn::NotNull {
                                reg: temp_reg,
                                target_pc: program.offset().add(2u32),
                            });

                            translate_expr(
                                program,
                                referenced_tables,
                                &args[1],
                                temp_reg,
                                resolver,
                            )?;
                            program.emit_insn(Insn::Copy {
                                src_reg: temp_reg,
                                dst_reg: target_register,
                                amount: 0,
                            });

                            Ok(target_register)
                        }
                        ScalarFunc::Iif => {
                            let args = match args {
                                Some(args) if args.len() == 3 => args,
                                _ => crate::bail_parse_error!(
                                    "{} requires exactly 3 arguments",
                                    srf.to_string()
                                ),
                            };
                            let temp_reg = program.alloc_register();
                            translate_expr(
                                program,
                                referenced_tables,
                                &args[0],
                                temp_reg,
                                resolver,
                            )?;
                            let jump_target_when_false = program.allocate_label();
                            program.emit_insn(Insn::IfNot {
                                reg: temp_reg,
                                target_pc: jump_target_when_false,
                                null_reg: 1,
                            });
                            translate_expr(
                                program,
                                referenced_tables,
                                &args[1],
                                target_register,
                                resolver,
                            )?;
                            let jump_target_result = program.allocate_label();
                            program.emit_insn(Insn::Goto {
                                target_pc: jump_target_result,
                            });
                            program.resolve_label(jump_target_when_false, program.offset());
                            translate_expr(
                                program,
                                referenced_tables,
                                &args[2],
                                target_register,
                                resolver,
                            )?;
                            program.resolve_label(jump_target_result, program.offset());
                            Ok(target_register)
                        }
                        ScalarFunc::Glob | ScalarFunc::Like => {
                            let args = if let Some(args) = args {
                                if args.len() < 2 {
                                    crate::bail_parse_error!(
                                        "{} function with less than 2 arguments",
                                        srf.to_string()
                                    );
                                }
                                args
                            } else {
                                crate::bail_parse_error!(
                                    "{} function with no arguments",
                                    srf.to_string()
                                );
                            };
                            for arg in args {
                                let _ =
                                    translate_and_mark(program, referenced_tables, arg, resolver);
                            }
                            program.emit_insn(Insn::Function {
                                // Only constant patterns for LIKE are supported currently, so this
                                // is always 1
                                constant_mask: 1,
                                start_reg: target_register + 1,
                                dest: target_register,
                                func: func_ctx,
                            });
                            Ok(target_register)
                        }
                        ScalarFunc::Abs
                        | ScalarFunc::Lower
                        | ScalarFunc::Upper
                        | ScalarFunc::Length
                        | ScalarFunc::OctetLength
                        | ScalarFunc::Typeof
                        | ScalarFunc::Unicode
                        | ScalarFunc::Quote
                        | ScalarFunc::RandomBlob
                        | ScalarFunc::Sign
                        | ScalarFunc::Soundex
                        | ScalarFunc::ZeroBlob => {
                            let args = if let Some(args) = args {
                                if args.len() != 1 {
                                    crate::bail_parse_error!(
                                        "{} function with not exactly 1 argument",
                                        srf.to_string()
                                    );
                                }
                                args
                            } else {
                                crate::bail_parse_error!(
                                    "{} function with no arguments",
                                    srf.to_string()
                                );
                            };
                            let reg =
                                translate_and_mark(program, referenced_tables, &args[0], resolver)?;
                            program.emit_insn(Insn::Function {
                                constant_mask: 0,
                                start_reg: reg,
                                dest: target_register,
                                func: func_ctx,
                            });
                            Ok(target_register)
                        }
                        ScalarFunc::Random => {
                            if args.is_some() {
                                crate::bail_parse_error!(
                                    "{} function with arguments",
                                    srf.to_string()
                                );
                            }
                            let regs = program.alloc_register();
                            program.emit_insn(Insn::Function {
                                constant_mask: 0,
                                start_reg: regs,
                                dest: target_register,
                                func: func_ctx,
                            });
                            Ok(target_register)
                        }
                        ScalarFunc::Date | ScalarFunc::DateTime => {
                            if let Some(args) = args {
                                for arg in args.iter() {
                                    // register containing result of each argument expression
                                    let _ = translate_and_mark(
                                        program,
                                        referenced_tables,
                                        arg,
                                        resolver,
                                    )?;
                                }
                            }
                            program.emit_insn(Insn::Function {
                                constant_mask: 0,
                                start_reg: target_register + 1,
                                dest: target_register,
                                func: func_ctx,
                            });
                            Ok(target_register)
                        }
                        ScalarFunc::Substr | ScalarFunc::Substring => {
                            let args = if let Some(args) = args {
                                if !(args.len() == 2 || args.len() == 3) {
                                    crate::bail_parse_error!(
                                        "{} function with wrong number of arguments",
                                        srf.to_string()
                                    )
                                }
                                args
                            } else {
                                crate::bail_parse_error!(
                                    "{} function with no arguments",
                                    srf.to_string()
                                );
                            };

                            let str_reg = program.alloc_register();
                            let start_reg = program.alloc_register();
                            let length_reg = program.alloc_register();
                            let str_reg = translate_expr(
                                program,
                                referenced_tables,
                                &args[0],
                                str_reg,
                                resolver,
                            )?;
                            let _ = translate_expr(
                                program,
                                referenced_tables,
                                &args[1],
                                start_reg,
                                resolver,
                            )?;
                            if args.len() == 3 {
                                translate_expr(
                                    program,
                                    referenced_tables,
                                    &args[2],
                                    length_reg,
                                    resolver,
                                )?;
                            }
                            program.emit_insn(Insn::Function {
                                constant_mask: 0,
                                start_reg: str_reg,
                                dest: target_register,
                                func: func_ctx,
                            });
                            Ok(target_register)
                        }
                        ScalarFunc::Hex => {
                            let args = if let Some(args) = args {
                                if args.len() != 1 {
                                    crate::bail_parse_error!(
                                        "hex function must have exactly 1 argument",
                                    );
                                }
                                args
                            } else {
                                crate::bail_parse_error!("hex function with no arguments",);
                            };
                            let regs =
                                translate_and_mark(program, referenced_tables, &args[0], resolver)?;
                            program.emit_insn(Insn::Function {
                                constant_mask: 0,
                                start_reg: regs,
                                dest: target_register,
                                func: func_ctx,
                            });
                            Ok(target_register)
                        }
                        ScalarFunc::UnixEpoch | ScalarFunc::JulianDay => {
                            let mut start_reg = 0;
                            match args {
                                Some(args) if args.len() > 1 => {
                                    crate::bail_parse_error!("epoch or julianday function with > 1 arguments. Modifiers are not yet supported.");
                                }
                                Some(args) if args.len() == 1 => {
                                    let arg_reg = program.alloc_register();
                                    let _ = translate_expr(
                                        program,
                                        referenced_tables,
                                        &args[0],
                                        arg_reg,
                                        resolver,
                                    )?;
                                    start_reg = arg_reg;
                                }
                                _ => {}
                            }
                            program.emit_insn(Insn::Function {
                                constant_mask: 0,
                                start_reg,
                                dest: target_register,
                                func: func_ctx,
                            });
                            Ok(target_register)
                        }
                        ScalarFunc::Time => {
                            if let Some(args) = args {
                                for arg in args.iter() {
                                    // register containing result of each argument expression
                                    let _ = translate_and_mark(
                                        program,
                                        referenced_tables,
                                        arg,
                                        resolver,
                                    )?;
                                }
                            }
                            program.emit_insn(Insn::Function {
                                constant_mask: 0,
                                start_reg: target_register + 1,
                                dest: target_register,
                                func: func_ctx,
                            });
                            Ok(target_register)
                        }
                        ScalarFunc::TotalChanges => {
                            if args.is_some() {
                                crate::bail_parse_error!(
                                    "{} fucntion with more than 0 arguments",
                                    srf.to_string()
                                );
                            }
                            let start_reg = program.alloc_register();
                            program.emit_insn(Insn::Function {
                                constant_mask: 0,
                                start_reg,
                                dest: target_register,
                                func: func_ctx,
                            });
                            Ok(target_register)
                        }
                        ScalarFunc::Trim
                        | ScalarFunc::LTrim
                        | ScalarFunc::RTrim
                        | ScalarFunc::Round
                        | ScalarFunc::Unhex => {
                            let args = if let Some(args) = args {
                                if args.len() > 2 {
                                    crate::bail_parse_error!(
                                        "{} function with more than 2 arguments",
                                        srf.to_string()
                                    );
                                }
                                args
                            } else {
                                crate::bail_parse_error!(
                                    "{} function with no arguments",
                                    srf.to_string()
                                );
                            };

                            for arg in args.iter() {
                                translate_and_mark(program, referenced_tables, arg, resolver)?;
                            }
                            program.emit_insn(Insn::Function {
                                constant_mask: 0,
                                start_reg: target_register + 1,
                                dest: target_register,
                                func: func_ctx,
                            });
                            Ok(target_register)
                        }
                        ScalarFunc::Min => {
                            let args = if let Some(args) = args {
                                if args.is_empty() {
                                    crate::bail_parse_error!(
                                        "min function with less than one argument"
                                    );
                                }
                                args
                            } else {
                                crate::bail_parse_error!("min function with no arguments");
                            };
                            for arg in args {
                                translate_and_mark(program, referenced_tables, arg, resolver)?;
                            }

                            program.emit_insn(Insn::Function {
                                constant_mask: 0,
                                start_reg: target_register + 1,
                                dest: target_register,
                                func: func_ctx,
                            });
                            Ok(target_register)
                        }
                        ScalarFunc::Max => {
                            let args = if let Some(args) = args {
                                if args.is_empty() {
                                    crate::bail_parse_error!(
                                        "max function with less than one argument"
                                    );
                                }
                                args
                            } else {
                                crate::bail_parse_error!("max function with no arguments");
                            };
                            for arg in args {
                                translate_and_mark(program, referenced_tables, arg, resolver)?;
                            }

                            program.emit_insn(Insn::Function {
                                constant_mask: 0,
                                start_reg: target_register + 1,
                                dest: target_register,
                                func: func_ctx,
                            });
                            Ok(target_register)
                        }
                        ScalarFunc::Nullif | ScalarFunc::Instr => {
                            let args = if let Some(args) = args {
                                if args.len() != 2 {
                                    crate::bail_parse_error!(
                                        "{} function must have two argument",
                                        srf.to_string()
                                    );
                                }
                                args
                            } else {
                                crate::bail_parse_error!(
                                    "{} function with no arguments",
                                    srf.to_string()
                                );
                            };

                            let first_reg = program.alloc_register();
                            translate_expr(
                                program,
                                referenced_tables,
                                &args[0],
                                first_reg,
                                resolver,
                            )?;
                            let second_reg = program.alloc_register();
                            let _ = translate_expr(
                                program,
                                referenced_tables,
                                &args[1],
                                second_reg,
                                resolver,
                            )?;
                            program.emit_insn(Insn::Function {
                                constant_mask: 0,
                                start_reg: first_reg,
                                dest: target_register,
                                func: func_ctx,
                            });

                            Ok(target_register)
                        }
                        ScalarFunc::SqliteVersion => {
                            if args.is_some() {
                                crate::bail_parse_error!("sqlite_version function with arguments");
                            }

                            let output_register = program.alloc_register();
                            program.emit_insn(Insn::Function {
                                constant_mask: 0,
                                start_reg: output_register,
                                dest: output_register,
                                func: func_ctx,
                            });

                            program.emit_insn(Insn::Copy {
                                src_reg: output_register,
                                dst_reg: target_register,
                                amount: 0,
                            });
                            Ok(target_register)
                        }
                        ScalarFunc::Replace => {
                            let args = if let Some(args) = args {
                                if !args.len() == 3 {
                                    crate::bail_parse_error!(
                                        "function {}() requires exactly 3 arguments",
                                        srf.to_string()
                                    )
                                }
                                args
                            } else {
                                crate::bail_parse_error!(
                                    "function {}() requires exactly 3 arguments",
                                    srf.to_string()
                                );
                            };
                            let str_reg = program.alloc_register();
                            let pattern_reg = program.alloc_register();
                            let replacement_reg = program.alloc_register();
                            let _ = translate_expr(
                                program,
                                referenced_tables,
                                &args[0],
                                str_reg,
                                resolver,
                            )?;
                            let _ = translate_expr(
                                program,
                                referenced_tables,
                                &args[1],
                                pattern_reg,
                                resolver,
                            )?;
                            let _ = translate_expr(
                                program,
                                referenced_tables,
                                &args[2],
                                replacement_reg,
                                resolver,
                            )?;
                            program.emit_insn(Insn::Function {
                                constant_mask: 0,
                                start_reg: str_reg,
                                dest: target_register,
                                func: func_ctx,
                            });
                            Ok(target_register)
                        }
                    }
                }
                Func::Extension(ext_func) => match ext_func {
                    #[cfg(feature = "uuid")]
                    ExtFunc::Uuid(ref uuid_fn) => match uuid_fn {
                        UuidFunc::UuidStr | UuidFunc::UuidBlob | UuidFunc::Uuid7TS => {
                            let args = if let Some(args) = args {
                                if args.len() != 1 {
                                    crate::bail_parse_error!(
                                        "{} function with not exactly 1 argument",
                                        ext_func.to_string()
                                    );
                                }
                                args
                            } else {
                                crate::bail_parse_error!(
                                    "{} function with no arguments",
                                    ext_func.to_string()
                                );
                            };

                            let regs = program.alloc_register();
                            translate_expr(program, referenced_tables, &args[0], regs, resolver)?;
                            program.emit_insn(Insn::Function {
                                constant_mask: 0,
                                start_reg: regs,
                                dest: target_register,
                                func: func_ctx,
                            });
                            Ok(target_register)
                        }
                        UuidFunc::Uuid4Str => {
                            if args.is_some() {
                                crate::bail_parse_error!(
                                    "{} function with arguments",
                                    ext_func.to_string()
                                );
                            }
                            let regs = program.alloc_register();
                            program.emit_insn(Insn::Function {
                                constant_mask: 0,
                                start_reg: regs,
                                dest: target_register,
                                func: func_ctx,
                            });
                            Ok(target_register)
                        }
                        UuidFunc::Uuid7 => {
                            let args = match args {
                                Some(args) if args.len() > 1 => crate::bail_parse_error!(
                                    "{} function with more than 1 argument",
                                    ext_func.to_string()
                                ),
                                Some(args) => args,
                                None => &vec![],
                            };
                            let mut start_reg = None;
                            if let Some(arg) = args.first() {
                                start_reg = Some(translate_and_mark(
                                    program,
                                    referenced_tables,
                                    arg,
                                    resolver,
                                )?);
                            }
                            program.emit_insn(Insn::Function {
                                constant_mask: 0,
                                start_reg: start_reg.unwrap_or(target_register),
                                dest: target_register,
                                func: func_ctx,
                            });
                            Ok(target_register)
                        }
                    },
                    #[allow(unreachable_patterns)]
                    _ => unreachable!("{ext_func} not implemented yet"),
                },
                Func::Math(math_func) => match math_func.arity() {
                    MathFuncArity::Nullary => {
                        if args.is_some() {
                            crate::bail_parse_error!("{} function with arguments", math_func);
                        }

                        program.emit_insn(Insn::Function {
                            constant_mask: 0,
                            start_reg: 0,
                            dest: target_register,
                            func: func_ctx,
                        });
                        Ok(target_register)
                    }

                    MathFuncArity::Unary => {
                        let args = if let Some(args) = args {
                            if args.len() != 1 {
                                crate::bail_parse_error!(
                                    "{} function with not exactly 1 argument",
                                    math_func
                                );
                            }
                            args
                        } else {
                            crate::bail_parse_error!("{} function with no arguments", math_func);
                        };

                        let reg =
                            translate_and_mark(program, referenced_tables, &args[0], resolver)?;
                        program.emit_insn(Insn::Function {
                            constant_mask: 0,
                            start_reg: reg,
                            dest: target_register,
                            func: func_ctx,
                        });
                        Ok(target_register)
                    }

                    MathFuncArity::Binary => {
                        let args = if let Some(args) = args {
                            if args.len() != 2 {
                                crate::bail_parse_error!(
                                    "{} function with not exactly 2 arguments",
                                    math_func
                                );
                            }
                            args
                        } else {
                            crate::bail_parse_error!("{} function with no arguments", math_func);
                        };
                        let reg1 = program.alloc_register();
                        let _ =
                            translate_expr(program, referenced_tables, &args[0], reg1, resolver)?;
                        let reg2 = program.alloc_register();
                        let _ =
                            translate_expr(program, referenced_tables, &args[1], reg2, resolver)?;
                        program.emit_insn(Insn::Function {
                            constant_mask: 0,
                            start_reg: target_register + 1,
                            dest: target_register,
                            func: func_ctx,
                        });
                        Ok(target_register)
                    }

                    MathFuncArity::UnaryOrBinary => {
                        let args = if let Some(args) = args {
                            if args.len() > 2 {
                                crate::bail_parse_error!(
                                    "{} function with more than 2 arguments",
                                    math_func
                                );
                            }
                            args
                        } else {
                            crate::bail_parse_error!("{} function with no arguments", math_func);
                        };

                        let regs = program.alloc_registers(args.len());
                        for (i, arg) in args.iter().enumerate() {
                            translate_expr(program, referenced_tables, arg, regs + i, resolver)?;
                        }

                        program.emit_insn(Insn::Function {
                            constant_mask: 0,
                            start_reg: regs,
                            dest: target_register,
                            func: func_ctx,
                        });
                        Ok(target_register)
                    }
                },
            }
        }
        ast::Expr::FunctionCallStar { .. } => todo!(),
        ast::Expr::Id(_) => unreachable!("Id should be resolved to a Column before translation"),
        ast::Expr::Column {
            database: _,
            table,
            column,
            is_rowid_alias,
        } => {
            let tbl_ref = referenced_tables.as_ref().unwrap().get(*table).unwrap();
            match tbl_ref.reference_type {
                // If we are reading a column from a table, we find the cursor that corresponds to
                // the table and read the column from the cursor.
                TableReferenceType::BTreeTable => {
                    let cursor_id = program.resolve_cursor_id(&tbl_ref.table_identifier);
                    if *is_rowid_alias {
                        program.emit_insn(Insn::RowId {
                            cursor_id,
                            dest: target_register,
                        });
                    } else {
                        program.emit_insn(Insn::Column {
                            cursor_id,
                            column: *column,
                            dest: target_register,
                        });
                    }
                    let column = tbl_ref.table.get_column_at(*column);
                    maybe_apply_affinity(column.ty, target_register, program);
                    Ok(target_register)
                }
                // If we are reading a column from a subquery, we instead copy the column from the
                // subquery's result registers.
                TableReferenceType::Subquery {
                    result_columns_start_reg,
                    ..
                } => {
                    program.emit_insn(Insn::Copy {
                        src_reg: result_columns_start_reg + *column,
                        dst_reg: target_register,
                        amount: 0,
                    });
                    Ok(target_register)
                }
            }
        }
        ast::Expr::InList { .. } => todo!(),
        ast::Expr::InSelect { .. } => todo!(),
        ast::Expr::InTable { .. } => todo!(),
        ast::Expr::IsNull(_) => todo!(),
        ast::Expr::Like { .. } => todo!(),
        ast::Expr::Literal(lit) => match lit {
            ast::Literal::Numeric(val) => {
                let maybe_int = val.parse::<i64>();
                if let Ok(int_value) = maybe_int {
                    program.emit_insn(Insn::Integer {
                        value: int_value,
                        dest: target_register,
                    });
                } else {
                    // must be a float
                    program.emit_insn(Insn::Real {
                        value: val.parse().unwrap(),
                        dest: target_register,
                    });
                }
                Ok(target_register)
            }
            ast::Literal::String(s) => {
                program.emit_insn(Insn::String8 {
                    value: sanitize_string(s),
                    dest: target_register,
                });
                Ok(target_register)
            }
            ast::Literal::Blob(s) => {
                let bytes = s
                    .as_bytes()
                    .chunks_exact(2)
                    .map(|pair| {
                        // We assume that sqlite3-parser has already validated that
                        // the input is valid hex string, thus unwrap is safe.
                        let hex_byte = std::str::from_utf8(pair).unwrap();
                        u8::from_str_radix(hex_byte, 16).unwrap()
                    })
                    .collect();
                program.emit_insn(Insn::Blob {
                    value: bytes,
                    dest: target_register,
                });
                Ok(target_register)
            }
            ast::Literal::Keyword(_) => todo!(),
            ast::Literal::Null => {
                program.emit_insn(Insn::Null {
                    dest: target_register,
                    dest_end: None,
                });
                Ok(target_register)
            }
            ast::Literal::CurrentDate => todo!(),
            ast::Literal::CurrentTime => todo!(),
            ast::Literal::CurrentTimestamp => todo!(),
        },
        ast::Expr::Name(_) => todo!(),
        ast::Expr::NotNull(_) => todo!(),
        ast::Expr::Parenthesized(exprs) => {
            if exprs.is_empty() {
                crate::bail_parse_error!("parenthesized expression with no arguments");
            }
            if exprs.len() == 1 {
                translate_expr(
                    program,
                    referenced_tables,
                    &exprs[0],
                    target_register,
                    resolver,
                )?;
            } else {
                // Parenthesized expressions with multiple arguments are reserved for special cases
                // like `(a, b) IN ((1, 2), (3, 4))`.
                todo!("TODO: parenthesized expression with multiple arguments not yet supported");
            }
            Ok(target_register)
        }
        ast::Expr::Qualified(_, _) => {
            unreachable!("Qualified should be resolved to a Column before translation")
        }
        ast::Expr::Raise(_, _) => todo!(),
        ast::Expr::Subquery(_) => todo!(),
        ast::Expr::Unary(op, expr) => match (op, expr.as_ref()) {
            (
                UnaryOperator::Negative | UnaryOperator::Positive,
                ast::Expr::Literal(ast::Literal::Numeric(numeric_value)),
            ) => {
                let maybe_int = numeric_value.parse::<i64>();
                let multiplier = if let UnaryOperator::Negative = op {
                    -1
                } else {
                    1
                };
                if let Ok(value) = maybe_int {
                    program.emit_insn(Insn::Integer {
                        value: value * multiplier,
                        dest: target_register,
                    });
                } else {
                    program.emit_insn(Insn::Real {
                        value: multiplier as f64 * numeric_value.parse::<f64>()?,
                        dest: target_register,
                    });
                }
                program.mark_last_insn_constant();
                Ok(target_register)
            }
            (UnaryOperator::Negative | UnaryOperator::Positive, _) => {
                let value = if let UnaryOperator::Negative = op {
                    -1
                } else {
                    1
                };

                let reg = program.alloc_register();
                translate_expr(program, referenced_tables, expr, reg, resolver)?;
                let zero_reg = program.alloc_register();
                program.emit_insn(Insn::Integer {
                    value,
                    dest: zero_reg,
                });
                program.mark_last_insn_constant();
                program.emit_insn(Insn::Multiply {
                    lhs: zero_reg,
                    rhs: reg,
                    dest: target_register,
                });
                Ok(target_register)
            }
            (UnaryOperator::BitwiseNot, ast::Expr::Literal(ast::Literal::Numeric(num_val))) => {
                let maybe_int = num_val.parse::<i64>();
                if let Ok(val) = maybe_int {
                    program.emit_insn(Insn::Integer {
                        value: !val,
                        dest: target_register,
                    });
                } else {
                    let num_val = num_val.parse::<f64>()? as i64;
                    program.emit_insn(Insn::Integer {
                        value: !num_val,
                        dest: target_register,
                    });
                }
                program.mark_last_insn_constant();
                Ok(target_register)
            }
            (UnaryOperator::BitwiseNot, ast::Expr::Literal(ast::Literal::Null)) => {
                program.emit_insn(Insn::Null {
                    dest: target_register,
                    dest_end: None,
                });
                program.mark_last_insn_constant();
                Ok(target_register)
            }
            (UnaryOperator::BitwiseNot, _) => {
                let reg = program.alloc_register();
                translate_expr(program, referenced_tables, expr, reg, resolver)?;
                program.emit_insn(Insn::BitNot {
                    reg,
                    dest: target_register,
                });
                Ok(target_register)
            }
            _ => todo!(),
        },
        ast::Expr::Variable(_) => todo!(),
    }
}

/// Emits a whole insn for a function call.
/// Assumes the number of parameters is valid for the given function.
/// Returns the target register for the function.
fn translate_function(
    program: &mut ProgramBuilder,
    args: &[ast::Expr],
    referenced_tables: Option<&[TableReference]>,
    resolver: &Resolver,
    target_register: usize,
    func_ctx: FuncCtx,
) -> Result<usize> {
    let start_reg = program.alloc_registers(args.len());
    let mut current_reg = start_reg;

    for arg in args.iter() {
        translate_expr(program, referenced_tables, arg, current_reg, resolver)?;
        current_reg += 1;
    }

    program.emit_insn(Insn::Function {
        constant_mask: 0,
        start_reg,
        dest: target_register,
        func: func_ctx,
    });

    Ok(target_register)
}

fn wrap_eval_jump_expr(
    program: &mut ProgramBuilder,
    insn: Insn,
    target_register: usize,
    if_true_label: BranchOffset,
) {
    program.emit_insn(Insn::Integer {
        value: 1, // emit True by default
        dest: target_register,
    });
    program.emit_insn(insn);
    program.emit_insn(Insn::Integer {
        value: 0, // emit False if we reach this point (no jump)
        dest: target_register,
    });
    program.preassign_label_to_next_insn(if_true_label);
}

pub fn maybe_apply_affinity(col_type: Type, target_register: usize, program: &mut ProgramBuilder) {
    if col_type == crate::schema::Type::Real {
        program.emit_insn(Insn::RealAffinity {
            register: target_register,
        })
    }
}

pub fn translate_and_mark(
    program: &mut ProgramBuilder,
    referenced_tables: Option<&[TableReference]>,
    expr: &ast::Expr,
    resolver: &Resolver,
) -> Result<usize> {
    let target_register = program.alloc_register();
    translate_expr(program, referenced_tables, expr, target_register, resolver)?;
    if matches!(expr, ast::Expr::Literal(_)) {
        program.mark_last_insn_constant();
    }
    Ok(target_register)
}

/// Get an appropriate name for an expression.
/// If the query provides an alias (e.g. `SELECT a AS b FROM t`), use that (e.g. `b`).
/// If the expression is a column from a table, use the column name (e.g. `a`).
/// Otherwise we just use a generic fallback name (e.g. `expr_<index>`).
pub fn get_name(
    maybe_alias: Option<&ast::As>,
    expr: &ast::Expr,
    referenced_tables: &[TableReference],
    fallback: impl Fn() -> String,
) -> String {
    let alias = maybe_alias.map(|a| match a {
        ast::As::As(id) => id.0.clone(),
        ast::As::Elided(id) => id.0.clone(),
    });
    if let Some(alias) = alias {
        return alias;
    }
    match expr {
        ast::Expr::Column { table, column, .. } => {
            let table_ref = referenced_tables.get(*table).unwrap();
            table_ref.table.get_column_at(*column).name.clone()
        }
        _ => fallback(),
    }
}

/// Sanitaizes a string literal by removing single quote at front and back
/// and escaping double single quotes
pub fn sanitize_string(input: &str) -> String {
    input[1..input.len() - 1].replace("''", "'").to_string()
}<|MERGE_RESOLUTION|>--- conflicted
+++ resolved
@@ -775,7 +775,7 @@
                             "These two functions are only reachable via the -> and ->> operators"
                         )
                     }
-                    JsonFunc::JsonArrayLength => {
+                    JsonFunc::JsonArrayLength | JsonFunc::JsonType => {
                         let args = expect_arguments_max!(args, 2, j);
 
                         translate_function(
@@ -783,60 +783,9 @@
                             args,
                             referenced_tables,
                             resolver,
-<<<<<<< HEAD
                             target_register,
                             func_ctx,
                         )
-=======
-                        )?;
-
-                        program.emit_insn(Insn::Function {
-                            constant_mask: 0,
-                            start_reg,
-                            dest: target_register,
-                            func: func_ctx,
-                        });
-                        Ok(target_register)
-                    }
-                    JsonFunc::JsonArrayLength | JsonFunc::JsonType => {
-                        let args = if let Some(args) = args {
-                            if args.len() > 2 {
-                                crate::bail_parse_error!(
-                                    "{} function with wrong number of arguments",
-                                    j.to_string()
-                                )
-                            }
-                            args
-                        } else {
-                            crate::bail_parse_error!(
-                                "{} function with no arguments",
-                                j.to_string()
-                            );
-                        };
-
-                        let json_reg = program.alloc_register();
-                        let path_reg = program.alloc_register();
-
-                        translate_expr(program, referenced_tables, &args[0], json_reg, resolver)?;
-
-                        if args.len() == 2 {
-                            translate_expr(
-                                program,
-                                referenced_tables,
-                                &args[1],
-                                path_reg,
-                                resolver,
-                            )?;
-                        }
-
-                        program.emit_insn(Insn::Function {
-                            constant_mask: 0,
-                            start_reg: json_reg,
-                            dest: target_register,
-                            func: func_ctx,
-                        });
-                        Ok(target_register)
->>>>>>> 5c38cc88
                     }
                 },
                 Func::Scalar(srf) => {
